--- conflicted
+++ resolved
@@ -98,16 +98,15 @@
             if self._show_connection_error:
                 _LOGGER.error('Connection error', exc_info=True)
                 self._show_connection_error = False
-<<<<<<< HEAD
+            else:
+                _LOGGER.debug('Connection error', exc_info=True)
         except websockets.exceptions.ConnectionClosed:
             if (self._show_connection_error 
                 and self._state != STATE_STOPPED):
                 _LOGGER.error('Connection error', exc_info=True)
                 self._show_connection_error = False
-=======
             else:
                 _LOGGER.debug('Connection error', exc_info=True)
->>>>>>> e6301d5c
         except Exception:  # pylint: disable=broad-except
             _LOGGER.error('Unexpected error', exc_info=True)
         finally:
