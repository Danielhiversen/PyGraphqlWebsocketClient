--- conflicted
+++ resolved
@@ -162,35 +162,18 @@
             _LOGGER.debug("Sending unsubscribe: %s", subscription_id)
             await self.unsubscribe(subscription_id)
 
-<<<<<<< HEAD
         while (timeout > 0 and self.websocket is not None
                and not self.subscriptions
                and (time() - start_time) < timeout / 2):
-=======
-        while (
-            timeout > 0
-            and self.websocket is not None
-            and not self.subscriptions
-            and (time() - start_time) < timeout / 2
-        ):
->>>>>>> fb83b786
             await asyncio.sleep(0.1)
 
         self._state = STATE_STOPPED
         await self._close_websocket()
 
-<<<<<<< HEAD
         while (timeout > 0 and self.websocket is not None
                and not self.websocket.closed
                and (time() - start_time) < timeout):
-=======
-        while (
-            timeout > 0
-            and self.websocket is not None
-            and not self.websocket.closed
-            and (time() - start_time) < timeout
-        ):
->>>>>>> fb83b786
+
             await asyncio.sleep(0.1)
 
         self._cancel_client_task()
@@ -225,16 +208,8 @@
 
         start_time = time()
         while time() - start_time < timeout:
-<<<<<<< HEAD
             if (self.websocket is None or not self.websocket.open
                     or not self._state == STATE_RUNNING):
-=======
-            if (
-                self.websocket is None
-                or not self.websocket.open
-                or not self._state == STATE_RUNNING
-            ):
->>>>>>> fb83b786
                 await asyncio.sleep(1)
                 continue
 
