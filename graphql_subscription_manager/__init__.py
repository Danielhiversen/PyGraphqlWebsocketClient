"""Subscription manager for Graph QL websocket."""

import asyncio
import json
import logging
import socket
import sys
from time import time

import pkg_resources
import websockets

_LOGGER = logging.getLogger(__name__)

STATE_STARTING = "starting"
STATE_RUNNING = "running"
STATE_STOPPED = "stopped"

try:
    VERSION = pkg_resources.require("graphql-subscription-manager")[0].version
except Exception:  # pylint: disable=broad-except
    VERSION = "dev"


class SubscriptionManager:
    """Subscription manager."""

    # pylint: disable=too-many-instance-attributes

    def __init__(self, init_payload, url):
        """Create resources for websocket communication."""
        try:
            self.loop = asyncio.get_running_loop()
        except RuntimeError:
            self.loop = asyncio.get_event_loop()
        self.subscriptions = {}
        self._url = url
        self._state = None
        self.websocket = None
        self._retry_timer = None
        self._client_task = None
        self._wait_time_before_retry = 15
        self._session_id = 0
        self._init_payload = init_payload
        self._is_running = False
        self._user_agent = "Python/{0[0]}.{0[1]} PyGraphqlWebsocketManager/{1}".format(
            sys.version_info, VERSION)

    def start(self):
        """Start websocket."""
        _LOGGER.debug("Start state %s.", self._state)
        if self._state == STATE_RUNNING:
            return
        self._state = STATE_STARTING
        self._cancel_client_task()
        self._client_task = self.loop.create_task(self.running())
        for subscription in self.subscriptions.copy():
            callback, sub_query = self.subscriptions.pop(
                subscription, (None, None))
            _LOGGER.debug("Removed, %s", subscription)
            if callback is None:
                continue
            _LOGGER.debug("Add subscription %s", callback)
            self.loop.create_task(self.subscribe(sub_query, callback))

    @property
    def is_running(self):
        """Return if client is running or not."""
        return self._is_running

    async def running(self):
        """Start websocket connection."""
        # pylint: disable=too-many-branches, too-many-statements
        _LOGGER.debug("Starting")

        try:
            self.websocket = await asyncio.wait_for(
                websockets.connect(
                    self._url,
                    subprotocols=["graphql-subscriptions"],
                    extra_headers={"User-Agent": self._user_agent},
                ),
                timeout=30,
            )
        except Exception:  # pylint: disable=broad-except
            _LOGGER.debug("Failed to connect. Reconnecting... ", exc_info=True)
            self._state = STATE_STOPPED
            self.retry()
            return

        _LOGGER.debug("Running")

        self._state = STATE_RUNNING

        try:
            k = 0

            await self.websocket.send(
                json.dumps({
                    "type": "init",
                    "payload": self._init_payload
                }))

            while self._state == STATE_RUNNING:
                try:
                    msg = await asyncio.wait_for(self.websocket.recv(),
                                                 timeout=15)
                except asyncio.TimeoutError:
                    if k > 30:
                        _LOGGER.error("No data, reconnecting.")
                        self._is_running = False
                        _LOGGER.debug("Reconnecting")
                        self._state = STATE_STOPPED
                        self.retry()

                    _LOGGER.debug(
                        "No websocket data in 30 seconds, checking the connection."
                    )
                    try:
                        pong_waiter = await self.websocket.ping()
                        await asyncio.wait_for(pong_waiter, timeout=3)
                    except asyncio.TimeoutError:
                        _LOGGER.error(
                            "No response to ping in 3 seconds, reconnecting."
                        )
                        self._is_running = False
                        _LOGGER.debug("Reconnecting")
                        self._state = STATE_STOPPED
                        self.retry()

                    k += 1
                    continue

                self._is_running = True
                k = 0
                await self._process_msg(msg)

        except (websockets.exceptions.InvalidStatusCode, socket.gaierror):
            _LOGGER.error("Connection error", exc_info=True)
        except websockets.exceptions.ConnectionClosed:
            if self._state != STATE_STOPPED:
                _LOGGER.error("Connection error", exc_info=True)
            else:
                _LOGGER.debug("Connection error", exc_info=True)
        except Exception:  # pylint: disable=broad-except
            _LOGGER.error("Unexpected error", exc_info=True)
        finally:
            await self._close_websocket()
            if self._state != STATE_STOPPED:
                _LOGGER.debug("Reconnecting")
                self._state = STATE_STOPPED
                self.retry()
            _LOGGER.debug("Closing running task.")

    async def stop(self, timeout=10):
        """Close websocket connection."""
        _LOGGER.debug("Stopping client.")
        start_time = time()
        self._cancel_retry_timer()

        for subscription_id in range(len(self.subscriptions)):
            _LOGGER.debug("Sending unsubscribe: %s", subscription_id)
            await self.unsubscribe(subscription_id)

        while (timeout > 0 and self.websocket is not None
               and not self.subscriptions
               and (time() - start_time) < timeout / 2):
            await asyncio.sleep(0.1)

        self._state = STATE_STOPPED
        await self._close_websocket()

        while (timeout > 0 and self.websocket is not None
               and not self.websocket.closed
               and (time() - start_time) < timeout):

            await asyncio.sleep(0.1)

        self._cancel_client_task()
        _LOGGER.debug("Server connection is stopped")

    def retry(self):
        """Retry to connect to websocket."""
        _LOGGER.debug("Retry, state: %s", self._state)
        if self._state in [STATE_STARTING, STATE_RUNNING]:
            _LOGGER.debug("Skip retry since state: %s", self._state)
            return
        _LOGGER.debug("Cancel retry timer")
        self._cancel_retry_timer()
        self._state = STATE_STARTING
        _LOGGER.debug("Restart")
        self._retry_timer = self.loop.call_later(self._wait_time_before_retry,
                                                 self.start)
        _LOGGER.debug("Reconnecting to server in %i seconds.",
                      self._wait_time_before_retry)

    async def subscribe(self, sub_query, callback, timeout=3):
        """Add a new subscription."""
        current_session_id = self._session_id
        self._session_id += 1
        subscription = {
            "query": sub_query,
            "type": "subscription_start",
            "id": current_session_id,
        }
        json_subscription = json.dumps(subscription)
        self.subscriptions[current_session_id] = (callback, sub_query)

        start_time = time()
        while time() - start_time < timeout:
            if (self.websocket is None or not self.websocket.open
                    or not self._state == STATE_RUNNING):
                await asyncio.sleep(1)
                continue

            await self.websocket.send(json_subscription)
            _LOGGER.debug("New subscription %s", current_session_id)
            return current_session_id

    async def unsubscribe(self, subscription_id):
        """Unsubscribe."""
        if self.websocket is None or not self.websocket.open:
            _LOGGER.warning("Websocket is closed.")
            return
        await self.websocket.send(
            json.dumps({
                "id": subscription_id,
                "type": "subscription_end"
            }))
        if self.subscriptions and subscription_id in self.subscriptions:
            self.subscriptions.pop(subscription_id)

    async def _close_websocket(self):
        if self.websocket is None:
            return
        try:
            await self.websocket.close()
        finally:
            self.websocket = None

    async def _process_msg(self, msg):
        """Process received msg."""
        result = json.loads(msg)
        _LOGGER.debug("Recv, %s", result)

        if result.get("type") == "init_fail":
            if (result.get(
                    "payload",
                    {}).get("error") == "Too many concurrent sockets for token"):
                self._wait_time_before_retry = self._wait_time_before_retry * 2
                if self._wait_time_before_retry >= 120:
                    _LOGGER.error(
                        "Connection is closed, too many concurrent sockets for token"
                    )
                self._wait_time_before_retry = min(
                    self._wait_time_before_retry, 600)
                return
            _LOGGER.error(result.get("payload", {}).get("error"))
            return

        subscription_id = result.get("id")
        if subscription_id is None:
            return

        callback, _ = self.subscriptions.get(subscription_id, (None, None))
        if callback is None:
            _LOGGER.debug("Unknown id %s.", subscription_id)
            return

        if result.get("type", "") == "complete":
            _LOGGER.debug("Unsubscribe %s successfully.", subscription_id)
            return

        data = result.get("payload")
        if data is None:
            return

        self._wait_time_before_retry = 15
<<<<<<< HEAD
        await callback(data)
=======

        try:
            await callback(data)
        except TypeError as exp:
            if "object NoneType can't be used in 'await' expression"  in str(exp):
                callback(data)
                return
            raise exp
>>>>>>> 20641adb

    def _cancel_retry_timer(self):
        if self._retry_timer is None:
            return
        try:
            self._retry_timer.cancel()
        finally:
            self._retry_timer = None

    def _cancel_client_task(self):
        if self._client_task is None:
            return
        try:
            self._client_task.cancel()
        finally:
            self._client_task = None<|MERGE_RESOLUTION|>--- conflicted
+++ resolved
@@ -276,10 +276,6 @@
             return
 
         self._wait_time_before_retry = 15
-<<<<<<< HEAD
-        await callback(data)
-=======
-
         try:
             await callback(data)
         except TypeError as exp:
@@ -287,7 +283,6 @@
                 callback(data)
                 return
             raise exp
->>>>>>> 20641adb
 
     def _cancel_retry_timer(self):
         if self._retry_timer is None:
